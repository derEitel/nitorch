--- conflicted
+++ resolved
@@ -73,13 +73,8 @@
         labels_key = "label",
         num_epochs=25,
         show_train_steps=25,
-<<<<<<< HEAD
-        show_validation_epochs=1,
-        device=torch.device('cuda'),
-        debugMode = False
-=======
-        show_validation_epochs=1        
->>>>>>> 2258431c
+        show_validation_epochs=1
+        , debugMode = False
         ):
         """ Main function to train a network for one epoch.
         Args:
@@ -89,15 +84,8 @@
                             either be a dict of format data_loader[X_key] = inputs and 
                             data_loader[y_key] = labels or a list with data_loader[0] = inputs 
                             and data_loader[1] = labels. The default keys are "image" and "label".
-<<<<<<< HEAD
-            device: The device to use for training. Must be a torch.device object. 
-                    By default, GPU with current node is used.
-         """
+        """
         assert (show_validation_epochs < num_epochs) and (num_epochs > 1),"\
-=======
-        """
-        assert show_validation_epochs < num_epochs,"\
->>>>>>> 2258431c
 'show_validation_epochs' value should be less than 'num_epochs'"
 
         val_metrics = dict()
