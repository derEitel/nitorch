--- conflicted
+++ resolved
@@ -30,22 +30,8 @@
     , criterion
     , **kwargs
     ):
-<<<<<<< HEAD
-    sigmoid = torch.sigmoid(outputs)
-    if kwargs["class_threshold"]:
-        class_threshold = kwargs["class_threshold"]
-    else:
-        class_threshold = 0.5
-    print
-    predicted = sigmoid.data >= class_threshold
-    for pred, label in zip(predicted, labels):
-        all_preds.append(pred.cpu().item())
-        all_labels.append(label.cpu().item())
-    return all_preds, all_labels
-=======
     if isinstance(criterion, nn.BCEWithLogitsLoss):
         all_outputs = torch.sigmoid(all_outputs)
->>>>>>> 11b6ad22
 
     if kwargs["class_threshold"]:
         class_threshold = kwargs["class_threshold"]
