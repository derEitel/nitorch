--- conflicted
+++ resolved
@@ -2,48 +2,60 @@
 import torch
 from torch import nn
 
-
 def predict(
-    outputs, labels, all_preds, all_labels, prediction_type, criterion, **kwargs
-):
+    outputs,
+    labels,
+    all_preds,
+    all_labels,
+    prediction_type,
+    criterion,
+    **kwargs
+    ):
     """ Predict according to loss and prediction type."""
     if prediction_type == "binary":
         if isinstance(criterion, nn.BCEWithLogitsLoss):
             all_preds, all_labels = bce_with_logits_inference(
-                outputs, labels, all_preds, all_labels, **kwargs
+                outputs,
+                labels,
+                all_preds,
+                all_labels,
+                **kwargs
             )
         elif isinstance(criterion, nn.BCELoss):
             all_preds, all_labels = bce_inference(
-                outputs, labels, all_preds, all_labels, **kwargs
+                outputs,
+                labels,
+                all_preds,
+                all_labels,
+                **kwargs
             )
     elif prediction_type == "classification":
-<<<<<<< HEAD
         # TODO: develop inference
-        raise NotImplementedError(
-            "Multiclass-classification \
-            not yet implemented"
-=======
-        all_preds, all_labels = crossentropy_inference(
+        raise NotImplementedError("Multiclass-classification \
+            not yet implemented")
+    elif prediction_type == "regression":
+        # TODO: test different loss functions
+        all_preds, all_labels = regression_inference(
                 outputs,
                 labels,
                 all_preds,
                 all_labels
->>>>>>> 9a269341
-        )
-    elif prediction_type == "regression":
-        # TODO: test different loss functions
-        all_preds, all_labels = regression_inference(
-            outputs, labels, all_preds, all_labels
         )
     elif prediction_type == "reconstruction":
         # TODO: test different loss functions
         all_preds, all_labels = regression_inference(
-            outputs, labels, all_preds, all_labels
+                outputs,
+                labels,
+                all_preds,
+                all_labels
         )
     elif prediction_type == "variational":
         # TODO: test different loss functions
         all_preds, all_labels = variational_inference(
-            outputs, labels, all_preds, all_labels
+                outputs,
+                labels,
+                all_preds,
+                all_labels
         )
     else:
         raise NotImplementedError
@@ -51,7 +63,13 @@
     return all_preds, all_labels
 
 
-def bce_with_logits_inference(outputs, labels, all_preds, all_labels, **kwargs):
+def bce_with_logits_inference(
+    outputs,
+    labels,
+    all_preds,
+    all_labels,
+    **kwargs
+    ):
     sigmoid = torch.sigmoid(outputs)
     if kwargs["class_threshold"]:
         class_threshold = kwargs["class_threshold"]
@@ -61,33 +79,21 @@
     predicted = sigmoid.data >= class_threshold
     for pred, label in zip(predicted, labels):
         all_preds.append(pred.cpu().item())
-        all_labels.append(int(label.cpu().item()))
-    return all_preds, all_labels
-
-
-def bce_inference(outputs, labels, all_preds, all_labels, **kwargs):
-    if kwargs["class_threshold"]:
-        class_threshold = kwargs["class_threshold"]
-    else:
-        class_threshold = 0.5
-    predicted = outputs.data >= class_threshold
-    for pred, label in zip(predicted, labels):
-        all_preds.append(pred.cpu().item())
         all_labels.append(label.cpu().item())
     return all_preds, all_labels
 
-<<<<<<< HEAD
-
-def regression_inference(outputs, labels, all_preds, all_labels):
-=======
-def crossentropy_inference(
+def bce_inference(
     outputs,
     labels,
     all_preds,
     all_labels,
     **kwargs
     ):
-    _, predicted = torch.max(outputs.data, 1)
+    if kwargs["class_threshold"]:
+        class_threshold = kwargs["class_threshold"]
+    else:
+        class_threshold = 0.5
+    predicted = outputs.data >= class_threshold
     for pred, label in zip(predicted, labels):
         all_preds.append(pred.cpu().item())
         all_labels.append(label.cpu().item())
@@ -99,10 +105,9 @@
     all_preds,
     all_labels
     ):
->>>>>>> 9a269341
     # Multi-head case
     # network returns a tuple of outputs
-    if isinstance(outputs, (list, tuple)):
+    if isinstance(outputs, (list,tuple)):
         predicted = [output.data for output in outputs]
         for head in range(len(predicted)):
             for j in range(len(predicted[head])):
@@ -127,13 +132,17 @@
                 all_labels.append(labels[j].cpu().numpy()[0])
         return all_preds, all_labels
 
-
-def variational_inference(outputs, labels, all_preds, all_labels):
+def variational_inference(
+    outputs,
+    labels,
+    all_preds,
+    all_labels
+    ):
     """ Inference for variational autoencoders. """
     # VAE outputs reconstruction, mu and std
     # select reconstruction only
     outputs = outputs[0]
-    predicted = outputs.data
+    predicted = outputs.data 
     # TODO: replace for loop with something faster
     for pred, label in zip(predicted, labels):
         all_preds.append(pred.cpu().item())
